--- conflicted
+++ resolved
@@ -20,15 +20,10 @@
     ),
     parent=world,
 )
-sphere.location = (0, 0, 2)
+ball_lens.location = (0, 0, 2)
 
-<<<<<<< HEAD
 green_laser = Node(
     name="green-laser",
-=======
-light = Node(
-    name="Light (555nm)",
->>>>>>> 01c487dc
     light=Light(direction=functools.partial(cone, np.pi / 8)),
     parent=world,
 )
