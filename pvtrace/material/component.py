""" Components can be added to Material objects to change the optical properties of the
volume include: absorption, scattering and luminescence (absorption and reemission).
"""
from dataclasses import replace
from typing import Union, Optional, Callable
import numpy as np
from pvtrace.material.distribution import Distribution
from pvtrace.material.utils import isotropic, gaussian
from pvtrace.light.ray import Ray
import logging

logger = logging.getLogger(__name__)

q = 1.60217662e-19  # C
kB = 1.380649e-23 / q  # eV K-1


class Component(object):
    """ Base class for all things that can be added to a host material.
    """

    def __init__(self, name: str = "Component"):
        super(Component, self).__init__()
        self.name = name

    def is_radiative(self, ray):
        return False

    def nonradiative_absorb(self, ray):
        return ray


class Scatterer(Component):
    """Describes a scatterer centre with attenuation coefficient per unit length.
    
        Examples
        --------
        Create `Scatterer` with isotropic and constant probability of scattering::

            Scattering(1.0)

        With spectrally varying scattering probability using a numpy array::

            arr = numpy.column_stack((x, y))
            Scatterer(arr)

        With spectrally varying scattering probability using `x` lists::

            Scatterer(y, x=x)
    """

    def __init__(
        self,
        coefficient: Union[float, list, tuple, np.ndarray],
        x: Union[None, list, tuple, np.ndarray] = None,
        quantum_yield: Optional[float] = 1.0,
        tau_rad: Optional[float] = None,
        tau_nr: Optional[float] = None,
        phase_function: Optional[Callable] = None,
        hist: bool = False,
        name: str = "Scatterer",
    ):
        """ 
        Parameters
        ----------
        coefficient: float, list, tuple or numpy.ndarray
            Specifies the scattering coefficient per unit length. Constant values
            can be supplied or a spectrum per nanometer per unit length. 
        x: list, tuple of numpy.ndarray (optional)
            Wavelength values in nanometers. Required when specifying a the
            `coefficient` with an list or tuple.
        quantum_yield: float (optional)
            Default value is 1.0. To include non-radiative scattering use values
            between less than 1.0.
        tau_rad: float (optional)
            The single exponential time constant for radiative recombination in seconds.
        tau_nr: float (optional)
            The single exponential time constant for non-radiative recombination in seconds.
        phase_function callable (optional)
            Determines the direction of scattering. If None is supplied scattering
            is isotropic.
        hist: Bool
            Specifies how the coefficient spectrum is sampled. If `True` the values
            are treated as a histogram. If `False` the values are linearly 
            interpolated.
        name: str
            A user-defined identifier string
        
        Notes
        -----
        By default, scattering event are radiative; they do not remove rays from the
        simulation.
        
        Non-radiative scattering is possible by setting the `quantum_yield`
        parameter to a value less than 1.

        Alternativley, set `tau_rad` and the `tau_nr` values and the quantum yield 
        will be calculated as,

            (1/rau_rad) / (1/tau_rad + 1/tau_nr) = tau_nr / (tau_nr + tau_rad)
        
        This also enabled time-resolved mode which keeps track of duration of all events.
        """
        super(Scatterer, self).__init__(name=name)

        # Make absorption/scattering spectrum distribution
        self._coefficient = coefficient
        if coefficient is None:
            raise ValueError("Coefficient must be specified.")
<<<<<<< HEAD
        elif isinstance(coefficient, float):
=======
        elif isinstance(coefficient, (float, np.number, int)):
>>>>>>> 240d858e
            self._abs_dist = Distribution(x=None, y=coefficient, hist=hist)
        elif isinstance(coefficient, np.ndarray):
            self._abs_dist = Distribution(
                x=coefficient[:, 0], y=coefficient[:, 1], hist=hist
            )
        elif isinstance(coefficient, (list, tuple)):
            if x is None:
                raise ValueError("Requires `x`.")
            self._abs_dist = Distribution.from_functions(x, coefficient, hist=hist)

        # Force specification of either `quantum_yield` or both `tau_rad` and `tau_nr`
        qy = np.nan
        if tau_rad is not None and tau_nr is not None:
            qy = tau_nr / (tau_nr + tau_rad)
        elif quantum_yield is not None:
            qy = quantum_yield

        # Final check we could calculate a sensible quantum yield
        if not np.isfinite(qy):
            raise ValueError(
                "Specify either `quantum yield` or both `tau_rad` and `tau_nr`"
            )

        self.quantum_yield = qy
        self.tau_rad = tau_rad
        self.tau_nr = tau_nr
        self.phase_function = (
            phase_function if phase_function is not None else isotropic
        )

    def coefficient(self, wavelength):
        """ Returns the scattering coefficient at `wavelength`.
        """
        value = self._abs_dist(wavelength)
        return value

    def is_radiative(self, ray):
        """ Monte-Carlo sampling to determine of the event is radiative.
        """
        return np.random.uniform() < self.quantum_yield

    def nonradiative_absorb(self, ray: Ray) -> Ray:
        """ Returns a ray which has been non-radiatively absorbed.

            If `nonradiaitive_lifetime` has been specified the ray's internal
            clock is updated with a time sampled from a single exponential
            distribution. Otherwise the input ray is returned.
        """
        if self.tau_nr:
            delay = -np.log(1 - np.random.uniform()) * self.tau_nr
            return replace(ray, duration=ray.duration + delay)
        return ray

    def emit(self, ray: Ray, **kwargs) -> Ray:
        """ Change ray direction or wavelength based on physics of the interaction.
        """
        direction = self.phase_function()
        ray = replace(ray, direction=direction, source=self.name)
        return ray


class Absorber(Scatterer):
    """ A component that attenuates light by non-radiative absorption.
    
        Examples
        --------
        Create `Absorber` with isotropic and constant scattering coefficient::

            Absorber(1.0)

        With spectrally varying scattering coefficient using a numpy array::

            arr = numpy.column_stack((x, y))
            Absorber(arr)

        With spectrally varying scattering coefficient using `x` lists::

            Absorber(y, x=x)
    """

    def __init__(self, coefficient, x=None, tau_nr=None, name="Absorber", hist=False):
        """ coefficient: float, list, tuple or numpy.ndarray
                Specifies the absorption coefficient per unit length. Constant values
                can be supplied or a spectrum per nanometer per unit length. 
                
                If using a list of tuple you should also specify the wavelengths using
                the `x` keyword.

                If using a numpy array use `column_stack` to supply a single array with 
                a wavelength and coefficient values::

            x: list, tuple of numpy.ndarray (optional)
                Wavelength values in nanometers. Required when specifying a the
                `coefficient` with an list or tuple.
            tau_nr: float (optional)
                The single exponential time constant for non-radiative recombination in seconds.
            hist: Bool
                Specifies how the coefficient spectrum is sampled. If `True` the values
                are treated as a histogram. If `False` the values are linearly 
                interpolated.
            name: str
                A user-defined identifier string
        """

        super(Absorber, self).__init__(
            coefficient,
            x=x,
            quantum_yield=0.0,
            tau_nr=tau_nr,
            tau_rad=0.0,
            phase_function=None,
            hist=hist,
            name=name,
        )

    def is_radiative(self, ray):
        """ Returns `False` (overridden superclass method).
        """
        return False


class Reactor(Absorber):
    """Describes a reaction mixture: photon absorbed cause photochemical transformation.

        Examples
        --------
        Create `Reactor` with isotropic and constant probability of scattering::

            Reactor(1.0)
    """

    def __init__(self, coefficient, x=None, name="Reactor", hist=False):
        """ coefficient: float, list, tuple or numpy.ndarray
                Specifies the absorption coefficient per unit length. Constant values
                can be supplied or a spectrum per nanometer per unit length.

                If using a list of tuple you should also specify the wavelengths using
                the `x` keyword.

                If using a numpy array use `column_stack` to supply a single array with
                a wavelength and coefficient values::

            x: list, tuple of numpy.ndarray (optional)
                Wavelength values in nanometers. Required when specifying a the
                `coefficient` with an list or tuple.
            name: str
                A user-defined identifier string
            hist: Bool
                Specifies how the coefficient spectrum is sampled. If `True` the values
                are treated as a histogram. If `False` the values are linearly
                interpolated.

        """

        super(Reactor, self).__init__(
            coefficient,
            x=x,
            hist=hist,
            name=name,
        )


class Luminophore(Scatterer):
    """ Describes molecule, nanocrystal or material which absorbs and emits light.

        Examples
        --------
        Create `Luminophore` with absorption coefficient and emission spectrum.
        Emission will be isotropic and the quantum yield is unity::
            
            absorption_spectrum = np.column_stack((x_abs, y_abs))
            emission_spectrum = np.column_stack((x_ems, y_ems))
            Luminophore(
                coefficient=absorption_spectrum,
                emission=emission_spectrum,
                quantum_yield=1.0
            )
        
        If input data are histograms rather than continuous spectrum use `hist=True`.
    
            absorption_histogram = np.column_stack((x_abs, y_abs))
            emission_histogram = np.column_stack((x_ems, y_ems))
            Luminophore(
                coefficient=absorption_histogram,
                emission=emission_histogram,
                quantum_yield=1.0,
                hist=True
            )
        
        This prevent `pvtrace` from using interpolation on the data set which will
        preserve any discontinuities in the emission or absorption data.
    """

    def __init__(
        self,
        coefficient,
        emission=None,
        x=None,
        hist=False,
        quantum_yield=1.0,
        tau_rad=None,
        tau_nr=None,
        phase_function=None,
        name="Luminophore",
    ):
        """ coefficient: float, list, tuple or numpy.ndarray
                Specifies the absorption coefficient per unit length. Constant values
                can be supplied or a spectrum per nanometer per unit length. 
                
                If using a list of tuple you should also specify the wavelengths using
                the `x` keyword.

                If using a numpy array use `column_stack` to supply a single array with 
                a wavelength and coefficient values.

            emission: float, list, tuple or numpy.ndarray (optional)
                Specifies the emission line-shape per nanometer.
        
                If `None` will use a Gaussian centred at 600nm.
        
                If using a list of tuple you should also specify the wavelengths using
                the `x` keyword.
    
                If using a numpy array use `column_stack` to supply a single array with 
                a wavelength and coefficient values.

            x: list, tuple of numpy.ndarray (optional)
                Wavelength values in nanometers. Required when specifying a the
                `coefficient` with an list or tuple.
            quantum_yield: float (optional)
                The probability of re-emitting a ray.
            tau_rad: float (optional)
                The single exponential time constant for radiative recombination in seconds.
            tau_nr: float (optional)
                The single exponential time constant for non-radiative recombination in seconds.
            phase_function callable (optional)
                Specifies the direction of emitted rays.
            hist: Bool
                Specifies how the absorption and emission spectra are sampled. If `True`
                the values are treated as a histogram. If `False` the values are 
                linearly interpolated.
            name: str
                A user-defined identifier string
        """
        super(Luminophore, self).__init__(
            coefficient,
            x=x,
            quantum_yield=quantum_yield,
            tau_rad=tau_rad,
            tau_nr=tau_nr,
            phase_function=phase_function,
            hist=hist,
            name=name,
        )

        # Make emission spectrum distribution
        self._emission = emission
        if emission is None:
            self._ems_dist = Distribution.from_functions(
                x, [lambda x: gaussian(x, 1.0, 600.0, 40.0)], hist=hist
            )
        elif isinstance(emission, np.ndarray):
            self._ems_dist = Distribution(x=emission[:, 0], y=emission[:, 1], hist=hist)
        elif isinstance(emission, (tuple, list)):
            if x is None:
                raise ValueError("Requires `x`.")
            self._ems_dist = Distribution.from_functions(x, emission, hist=hist)
        else:
            raise ValueError("Luminophore `emission` arg has wrong type.")

    def emit(self, ray: Ray, method="kT", T=300.0, **kwargs) -> Ray:
        """ Change ray direction or wavelength based on physics of the interaction.
            
            Parameters
            ----------
            ray: Ray
                The ray when it was absorbed.
            method: str
                Either `'kT'`, `'redshift'` or `'full'`.
            
                `'kT'` option allowed emitted rays to have a wavelength
                within 3kT of the absorbed value.
        
                `'redshift'` option ensures the emitted ray has a longer of equal
                wavelength.
        
                `'full'` option samples the full emission spectrum allowing the emitted
                ray to take any value.
            T: float
                The temperature to use in the `'kT'` method.
        """
        direction = self.phase_function()
        dist = self._ems_dist
        nm = ray.wavelength
        # Different ways of sampling the emission distribution.
        if method == "kT":
            # Known issue: this can blue shift outside simulation range!
            # Emission energy can be within 3kT above current value. Simple bolzmann.
            eV = 1240.0 / nm
            eV = eV + 3 / 2 * kB * T  # Assumes 3 dimensional degrees of freedom
            nm = 1240.0 / eV
            p1 = dist.lookup(nm)
        elif method == "boltzmann":
            # Convolve the emission spectrum with a bolzmann factor centered at
            # the current photon energy. This will allow the energy to go up via
            # the tail in the distribution but will favor lower energy states.
            raise NotImplementedError()
        elif method == "redshift":
            # Emission energy must always redshift
            p1 = dist.lookup(nm)
        elif method == "full":
            # Emission energy is sampled from full distribution
            p1 = 0.0
        p2 = 1.0
        gamma = np.random.uniform(p1, p2)
        wavelength = dist.sample(gamma)

        # Delay emission using the radiative lifetime
        emission_delay = 0.0
        if self.tau_rad:
            emission_delay = -np.log(1 - np.random.uniform()) * self.tau_rad

        ray = replace(
            ray,
            direction=direction,
            wavelength=wavelength,
            source=self.name,
            duration=ray.duration + emission_delay,
        )
        return ray<|MERGE_RESOLUTION|>--- conflicted
+++ resolved
@@ -107,11 +107,7 @@
         self._coefficient = coefficient
         if coefficient is None:
             raise ValueError("Coefficient must be specified.")
-<<<<<<< HEAD
-        elif isinstance(coefficient, float):
-=======
-        elif isinstance(coefficient, (float, np.number, int)):
->>>>>>> 240d858e
+        elif isinstance(coefficient, (float, int)):
             self._abs_dist = Distribution(x=None, y=coefficient, hist=hist)
         elif isinstance(coefficient, np.ndarray):
             self._abs_dist = Distribution(
