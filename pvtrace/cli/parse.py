--- conflicted
+++ resolved
@@ -232,23 +232,15 @@
             filename = os.path.abspath(os.path.join(working_directory, filename))
             # print(f"Reading {filename}")
 
-<<<<<<< HEAD
-        df = pandas.read_csv(
-            filename,
-            usecols=[0, 1, 2],
-            index_col=0,
-            dtype=np.float64
-        )
-=======
         try:
             df = pandas.read_csv(
                 filename,
                 usecols=[0, 1, 2],
                 index_col=0,
+                dtype=np.float64
             )
         except FileNotFoundError as e:
             raise AppError(f"Cannot find file {filename}!") from e
->>>>>>> 240d858e
         # like numpy.column_stack((x, y))
         spectrum = df.iloc[:, 0:2].values
         return spectrum
