--- conflicted
+++ resolved
@@ -4,25 +4,15 @@
   push:
     branches:
       - master
-<<<<<<< HEAD
       - develop
       - feature/*
-=======
->>>>>>> b4b99905
   pull_request:
     branches:
       - "*"
 
 jobs:
-<<<<<<< HEAD
-
   conda-build:
     name: Conda ${{ matrix.python-version }} - ${{ matrix.os }}
-=======
-  conda-build:
-    name: Conda ${{ matrix.python-version }} - ${{ matrix.os }}
-
->>>>>>> b4b99905
     runs-on: ${{ matrix.os }}
     strategy:
       fail-fast: true
@@ -32,11 +22,7 @@
 
     steps:
       - uses: actions/checkout@v2
-<<<<<<< HEAD
-      - uses: goanpeca/setup-miniconda@v1.1.2
-=======
       - uses: conda-incubator/setup-miniconda@v2
->>>>>>> b4b99905
         with:
           channels: conda-forge
           auto-update-conda: true
