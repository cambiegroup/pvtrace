--- conflicted
+++ resolved
@@ -40,32 +40,25 @@
     scene = Scene(world)
     return scene, world, box
 
-<<<<<<< HEAD
-=======
+
 def make_embedded_lossy_scene_w_reactor(n1=1.5):
     world = Node(
         name="world (air)",
-        geometry=Sphere(
-            radius=10.0,
-            material=Material(refractive_index=1.0)
-        )
+        geometry=Sphere(radius=10.0, material=Material(refractive_index=1.0)),
     )
     box = Node(
         name="box (reactor)",
         geometry=Box(
             (1.0, 1.0, 1.0),
             material=Material(
-                refractive_index=n1,
-                components=[
-                    Reactor(coefficient=10.0)
-                ]
+                refractive_index=n1, components=[Reactor(coefficient=10.0)]
             ),
         ),
-        parent=world
+        parent=world,
     )
     scene = Scene(world)
     return scene, world, box
->>>>>>> 01c487dc
+
 
 def make_embedded_lumophore_scene(n1=1.5):
     world = Node(
@@ -206,7 +199,6 @@
         position=(0.0, 0.0, -1.0),
         direction=(0.0, 0.0, 1.0),
         wavelength=555.0,
-        is_alive=True
     )
     scene, world, box = make_embedded_lossy_scene_w_reactor()
     np.random.seed(0)
@@ -221,10 +213,12 @@
     expected_events = [
         Event.GENERATE,
         Event.TRANSMIT,
+        Event.ABSORB,
         Event.REACT,
     ]
     for expected_point, point, expected_event, event in zip(
-            expected_positions, positions, expected_events, events):
+        expected_positions, positions, expected_events, events
+    ):
         assert expected_event == event
         assert np.allclose(expected_point, point, atol=EPS_ZERO)
 
