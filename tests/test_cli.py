from pvtrace import scene
from pvtrace.scene.renderer import MeshcatRenderer
from pvtrace.cli.parse import parse
from pvtrace import Scene, Node, Sphere, Material, Light, cone
from pvtrace.scene.scene import do_simulation
from meshcat.servers.zmqserver import start_zmq_server_as_subprocess
import pytest
import os
import time
import functools
import copy
import numpy as np

# ../tests/
HERE = os.path.dirname(os.path.relpath(__file__))

# ../examples
EXAMPLES = os.path.abspath(os.path.join(HERE, "..", "examples"))

FULL_EXAMPLE_YML = os.path.abspath(os.path.join(HERE, "data", "pvtrace-scene-spec.yml"))

LSC_EXAMPLE_YML = os.path.abspath(os.path.join(HERE, "data", "lsc_scene.yml"))

SIMPLE_BOX_2 = os.path.abspath(os.path.join(HERE, "data", "simple_box2.yml"))

from tests.data.lsc_scene import scene as py_lsc_scene, green_laser as py_light_node

HELLO_WORLD_YML = os.path.abspath(os.path.join(EXAMPLES, "hello_world.yml"))
HELLO_WORLD_YML_CUSTOM_APPEARANCES = os.path.abspath(os.path.join(EXAMPLES, "hello_world_custom_appearances.yml"))


@pytest.fixture(scope="session")
def meshcat_zmq_url1():
    server_proc, zmq_url, web_url = start_zmq_server_as_subprocess()
    yield zmq_url
    server_proc.terminate()


@pytest.fixture(scope="session")
def meshcat_zmq_url2():
    server_proc, zmq_url, web_url = start_zmq_server_as_subprocess()
    yield zmq_url
    server_proc.terminate()


# def make_hello_world_scene():
#     world = Node(
#         name="world",
#         geometry=Sphere(
#             radius=10.0,
#             material=Material(refractive_index=1.0),
#         ),
#     )
#     ball_lens = Node(
#         name="ball-lens",
#         geometry=Sphere(
#             radius=1.0,
#             material=Material(refractive_index=1.5),
#         ),
#         parent=world,
#     )
#     ball_lens.location = (0, 0, 2)
#     green_laser = Node(
#         name="green-laser",
#         light=Light(direction=functools.partial(cone, np.pi / 8), name="green-laser"),
#         parent=world,
#     )
#     return Scene(world)


def test_parse_full_example_yml():
    assert isinstance(parse(FULL_EXAMPLE_YML), Scene)


def test_parse_hello_world_yml():
    assert isinstance(parse(HELLO_WORLD_YML), Scene)


<<<<<<< HEAD
def test_parse_simple_box2_yml():
    assert isinstance(parse(SIMPLE_BOX_2), Scene)
=======
def test_parse_hello_world_yml_custom_appearances():
    assert isinstance(parse(HELLO_WORLD_YML_CUSTOM_APPEARANCES), Scene)
>>>>>>> 240d858e


def test_equality_by_tracing():
    """ Quite an important test!

        This checks that a scene yml and an equivalent python scene
        produce identical path histories for rays (given the same seed).
    """
    scene_A = parse(LSC_EXAMPLE_YML)
    scene_B = copy.deepcopy(py_lsc_scene)

    num = len(scene_A.light_nodes)

    # Check seed is respected
    result_B_run1 = do_simulation(scene_B, num, 42)
    result_B_run2 = do_simulation(scene_B, num, 42)
    assert result_B_run1 == result_B_run2

    # Make sure each light node generates a ray
    result_A = do_simulation(scene_A, num, 42)
    assert result_A[0] == result_B_run1[0]


def test_full_example_by_tracing():
    scene = parse(FULL_EXAMPLE_YML)
    # Make sure each light node generates a ray
    num = len(scene.light_nodes)
    assert len(do_simulation(scene, num, 42)) == num


def test_full_example_by_rendering(meshcat_zmq_url1):
    scene = parse(FULL_EXAMPLE_YML)
    history = do_simulation(scene, 300, 42)
    r = MeshcatRenderer(zmq_url=meshcat_zmq_url1, open_browser=True, wireframe=True)
    r.render(scene)
    [r.add_history(x) for x in history]
    time.sleep(2.0)


@pytest.mark.skip(reason="Superseeded by non-rendering version")
def test_equality_by_renderer(meshcat_zmq_url1, meshcat_zmq_url2):
    scene_A = parse(HELLO_WORLD_YML)
    scene_B = make_hello_world_scene()
    rA = MeshcatRenderer(zmq_url=meshcat_zmq_url1, open_browser=True, wireframe=True)
    rA.render(scene_A)

    rB = MeshcatRenderer(zmq_url=meshcat_zmq_url2, open_browser=True, wireframe=True)
    rB.render(scene_B)

    num = len(scene_A.light_nodes)

    resultB = do_simulation(scene_B, num, 42)
    for history in resultB:
        rB.add_history(history)

    resultA = do_simulation(scene_A, num, 42)
    print(resultA)
    for history in resultA:
        rA.add_history(history)

    time.sleep(4.0)


def test_parse_light_source_in_lsc_scene():
    yml_scene = parse(LSC_EXAMPLE_YML)
    # Get light node, name should be same as in python script
    found = [x for x in yml_scene.root.children if x.name == py_light_node.name]
    assert (
        len(found) == 1
    ), "Python scene and YML seen don't have same light source name"

    yml_light_node = found[0]
    assert py_light_node.name == yml_light_node.name<|MERGE_RESOLUTION|>--- conflicted
+++ resolved
@@ -76,13 +76,12 @@
     assert isinstance(parse(HELLO_WORLD_YML), Scene)
 
 
-<<<<<<< HEAD
 def test_parse_simple_box2_yml():
     assert isinstance(parse(SIMPLE_BOX_2), Scene)
-=======
+
+
 def test_parse_hello_world_yml_custom_appearances():
     assert isinstance(parse(HELLO_WORLD_YML_CUSTOM_APPEARANCES), Scene)
->>>>>>> 240d858e
 
 
 def test_equality_by_tracing():
